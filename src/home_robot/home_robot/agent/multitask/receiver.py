--- conflicted
+++ resolved
@@ -58,7 +58,6 @@
         self.recv_socket.connect(self.address)
         print("...connected.")
 
-<<<<<<< HEAD
         self._obs_lock = Lock()
         self._act_lock = Lock()
 
@@ -131,15 +130,13 @@
         raise NotImplementedError()
 
     def blocking_spin(self, verbose: bool = False, visualize: bool = False):
-=======
-    def blocking_spin(self, headless: bool = True):
->>>>>>> 4253b6ce
         """this is just for testing"""
         sum_time = 0
         steps = 0
         t0 = timeit.default_timer()
         camera = None
-        shown_point_cloud = not headless
+        shown_point_cloud = visualize
+
         while True:
             output = self.recv_socket.recv_pyobj()
             if output is None:
@@ -155,9 +152,10 @@
                 )
 
             output["xyz"] = camera.depth_to_xyz(output["depth"])
-<<<<<<< HEAD
-            if visualize:
+
+            if visualize and not shown_point_cloud:
                 show_point_cloud(output["xyz"], output["rgb"] / 255.0, orig=np.zeros(3))
+                shown_point_cloud = True
 
             self._update_obs(output)
             with self._act_lock:
@@ -166,11 +164,6 @@
                     self.send_socket.send_pyobj(self._next_action)
                     # Empty it out for the next one
                     self._next_action = dict()
-=======
-            if not shown_point_cloud:
-                show_point_cloud(output["xyz"], output["rgb"] / 255., orig=np.zeros(3))
-                shown_point_cloud = True
->>>>>>> 4253b6ce
 
             t1 = timeit.default_timer()
             dt = t1 - t0
@@ -196,12 +189,8 @@
         send_port=4402,
         use_remote_computer=(not local),
     )
-<<<<<<< HEAD
     client.blocking_spin(verbose=True, visualize=False)
 
 
 if __name__ == "__main__":
-    main()
-=======
-    client.blocking_spin(headless=False)
->>>>>>> 4253b6ce
+    main()