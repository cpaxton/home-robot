# (c) 2024 chris paxton for Hello Robot, under MIT license

import time
import timeit
from typing import Optional

import click
import cv2
import numpy as np
import rclpy
import zmq

from home_robot.core.interfaces import ContinuousNavigationAction
from robot_hw_python.remote import StretchClient


class ZmqServer:
    def __init__(
        self,
        send_port: int = 4401,
        recv_port: int = 4402,
        use_remote_computer: bool = True,
        desktop_ip: Optional[str] = "192.168.1.10",
    ):
        self.client = StretchClient()

        self.context = zmq.Context()

        # Set up the publisher socket using ZMQ
        self.send_socket = self.context.socket(zmq.PUB)
        self.send_socket.setsockopt(zmq.SNDHWM, 1)
        self.send_socket.setsockopt(zmq.RCVHWM, 1)

        # Set up the receiver/subscriber using ZMQ
        self.recv_socket = self.context.socket(zmq.SUB)
        self.recv_socket.setsockopt(zmq.SUBSCRIBE, b"")
        self.recv_socket.setsockopt(zmq.SNDHWM, 1)
        self.recv_socket.setsockopt(zmq.RCVHWM, 1)
        self.recv_socket.setsockopt(zmq.CONFLATE, 1)
        self._last_step = -1

        # Make connections
        if use_remote_computer:
            address = "tcp://*:" + str(send_port)
            assert desktop_ip is not None, "must provide a valid IP address for remote"
        else:
            desktop_ip = "127.0.0.1"
            address = f"tcp://{desktop_ip}:" + str(send_port)
        self.recv_address = f"tcp://{desktop_ip}:{recv_port}"
        print(f"Publishing on {address}...")
        self.send_socket.bind(address)
        print(f"Waiting for actions on {self.recv_address}...")
        self.recv_socket.connect(self.recv_address)
        print("Done!")

    def spin_send(self):

        # Create a stretch client to get information
        sum_time: float = 0
        steps = 0
        t0 = timeit.default_timer()
        while rclpy.ok():
            # get information
            obs = self.client.get_observation()
            rgb, depth = obs.rgb, obs.depth
            width, height = rgb.shape[:2]

            # Convert depth into int format
            depth = (depth * 1000).astype(np.uint16)

            # Make both into jpegs
            _, rgb = cv2.imencode(".jpg", rgb, [cv2.IMWRITE_JPEG_QUALITY, 90])
            _, depth = cv2.imencode(
                ".jp2", depth, [cv2.IMWRITE_JPEG2000_COMPRESSION_X1000, 800]
            )

            if self.client.in_manipulation_mode():
                control_mode = "manipulation"
            elif self.client.in_navigation_mode():
                control_mode = "navigation"
            else:
                control_mode = "none"

            # Get the other fields from an observation
            data = {
                "rgb": rgb,
                "depth": depth,
                "camera_K": obs.camera_K.cpu().numpy(),
                "camera_pose": obs.camera_pose,
                "joint": obs.joint,
                "gps": obs.gps,
                "compass": obs.compass,
                "rgb_width": width,
                "rgb_height": height,
                "control_mode": control_mode,
                "last_motion_failed": self.client.last_motion_failed(),
<<<<<<< HEAD
                "recv_address": self.recv_address,
=======
                "step": self._last_step,
>>>>>>> df911ad2
            }

            self.send_socket.send_pyobj(data)
            try:
                action = self.recv_socket.recv_pyobj(flags=zmq.NOBLOCK)
            except zmq.Again:
                print(" - no action received")
                action = None
            print(f" - {control_mode=}")
            if action is not None:
                print(f"Action received: {action}")
                self._last_step = action.get("step", -1)
                if "posture" in action:
                    if action["posture"] == "manipulation":
                        self.client.move_to_manip_posture()
                        self.client.switch_to_manipulation_mode()
                    elif action["posture"] == "navigation":
                        self.client.move_to_nav_posture()
                        self.client.switch_to_navigation_mode()
                    else:
                        print(
                            " - posture",
                            action["posture"],
                            "not recognized or supported.",
                        )
                if "control_mode" in action:
                    if action["control_mode"] == "manipulation":
                        self.client.switch_to_manipulation_mode()
                    elif action["control_mode"] == "navigation":
                        self.client.switch_to_navigation_mode()
                    else:
                        print(
                            " - control mode",
                            action["control_mode"],
                            "not recognized or supported.",
                        )
                if "xyt" in action:
                    print(
                        "Is robot in navigation mode?", self.client.in_navigation_mode()
                    )
                    print(
                        f"{action['xyt']} {action['nav_relative']} {action['nav_blocking']}"
                    )
                    self.client.navigate_to(
                        action["xyt"],
                        relative=action["nav_relative"],
                        blocking=action["nav_blocking"],
                    )

            # Finish with some speed info
            t1 = timeit.default_timer()
            dt = t1 - t0
            sum_time += dt
            steps += 1
            t0 = t1
            print(f"time taken = {dt} avg = {sum_time/steps}")

            time.sleep(0.1)
            t0 = timeit.default_timer()


@click.command()
@click.option("--send_port", default=4401, help="Port to send observations to")
@click.option("--recv_port", default=4402, help="Port to receive actions from")
@click.option("--desktop_ip", default="192.168.1.9", help="IP address of desktop")
@click.option("--local", is_flag=True, help="Run code locally on the robot.")
def main(
    send_port: int = 4401,
    recv_port: int = 4402,
    desktop_ip: str = "192.168.1.10",
    local: bool = False,
):
    rclpy.init()
    server = ZmqServer(
        send_port=send_port,
        recv_port=recv_port,
        desktop_ip=desktop_ip,
        use_remote_computer=(not local),
    )
    server.spin_send()


if __name__ == "__main__":
    main()<|MERGE_RESOLUTION|>--- conflicted
+++ resolved
@@ -94,11 +94,8 @@
                 "rgb_height": height,
                 "control_mode": control_mode,
                 "last_motion_failed": self.client.last_motion_failed(),
-<<<<<<< HEAD
                 "recv_address": self.recv_address,
-=======
                 "step": self._last_step,
->>>>>>> df911ad2
             }
 
             self.send_socket.send_pyobj(data)
